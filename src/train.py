--- conflicted
+++ resolved
@@ -9,13 +9,8 @@
 import hydra
 import wandb
 
-<<<<<<< HEAD
-from vae_model import VAE, BetaVAE
-from    data_loading import load_data
-=======
 from vae_model import VAE, BetaVAE, VAEPlus
-from data_processing import load_data
->>>>>>> 9cb97957
+from data_loading import load_data
 
 from torch.nn.utils import clip_grad_norm_
 
@@ -72,60 +67,9 @@
         return model
     else:
         raise ValueError(f"Model type {cfg.model.name} not recognized")
-
+    
 START_TIME = datetime.now().strftime("%d-%m-%Y_%H-%M")
 
-# Save model checkpoint
-def save_checkpoint(model, optimizer, epoch, train_loss, val_loss, cfg):
-    checkpoint = {
-        'epoch': epoch + 1,
-        'model_state_dict': model.state_dict(),
-        'optimizer_state_dict': optimizer.state_dict(),
-        'train_loss': train_loss,
-        'val_loss': val_loss,
-        'config': OmegaConf.to_container(cfg, resolve=True)
-    }
-    
-    model_save_path = f"experiments/models/vae_checkpoint_{int(time.time())}.pth"
-    os.makedirs(os.path.dirname(model_save_path), exist_ok=True)
-    torch.save(checkpoint, model_save_path)
-    
-    # Upload checkpoint to W&B
-    artifact = wandb.Artifact('vae_checkpoint', type='model')
-    artifact.add_file(model_save_path)
-    wandb.log_artifact(artifact)
-    wandb.finish()
-    
-    print(f"Model checkpoint saved at {model_save_path}")
-
-# Validate model on validation set
-def validate_model(model, val_loader, device):
-    model.eval()
-    val_loss = 0.0
-    with torch.no_grad():
-        for x_batch, _ in val_loader:
-            x_batch = x_batch.to(device)
-            recon_batch, mu, logvar = model(x_batch)
-            loss, _, _ = model.loss_function(recon_batch, x_batch, mu, logvar)
-            val_loss += loss.item()
-    return val_loss / len(val_loader)
-
-def get_gradients(model, mu, logvar):
-    # Compute the average gradient norm for all parameters in the encoder
-    encoder_grads = [p.grad.detach().abs().mean() for p in model.encoder.parameters() if p.grad is not None]
-    encoder_grad_norm = torch.stack(encoder_grads).mean() if encoder_grads else torch.tensor(0.)
-    
-    # Compute gradient norm for mu and logvar individually
-    mu_grad_norm = mu.grad.detach().abs().mean() if mu.grad is not None else torch.tensor(0.)
-    logvar_grad_norm = logvar.grad.detach().abs().mean() if logvar.grad is not None else torch.tensor(0.)
-    
-    # Compute the average gradient norm for all parameters in the decoder
-    decoder_grads = [p.grad.detach().abs().mean() for p in model.decoder.parameters() if p.grad is not None]
-    decoder_grad_norm = torch.stack(decoder_grads).mean() if decoder_grads else torch.tensor(0.)
-    
-    return encoder_grad_norm.item(), mu_grad_norm.item(), logvar_grad_norm.item(), decoder_grad_norm.item()
-
-# Train model
 @hydra.main(version_base=None, config_path="../configs", config_name="config")
 def train_model(cfg: DictConfig):
     print(OmegaConf.to_yaml(cfg))
@@ -166,30 +110,6 @@
         total_recon_loss = 0.0
         total_kld_loss = 0.0
 
-<<<<<<< HEAD
-        # Multiple samples for Monte Carlo estimation at the end of training
-        if epoch >= cfg.train.epochs - 2:
-            S = 10
-        else:
-            S = 1
-
-        for x_batch, _ in tqdm(train_loader, desc=f"Epoch {epoch + 1}/{cfg.train.epochs}", leave=False):
-            x_batch = x_batch.to(device)
-
-            optimizer.zero_grad()
-            recon_batch, mu, logvar = model(x_batch, S)
-            
-            mu.retain_grad()
-            logvar.retain_grad()
-
-            loss, recon_loss, kld_loss = model.loss_function(recon_batch, x_batch, mu, logvar)
-
-            loss.backward()
-
-            encoder_grad, mu_grad, logvar_grad, decoder_grad = get_gradients(model, mu, logvar)
-
-            optimizer.step()
-=======
         for x_batch, _ in tqdm(train_loader, desc=f"Epoch {epoch+1}/{cfg.train.epochs}", leave=False):
             x_batch = x_batch.to(device)
 
@@ -203,42 +123,12 @@
                 batch2 = x_batch[half:]
 
                 recon, mu, logvar = model(batch1)
->>>>>>> 9cb97957
 
                 # L = BCE loss of real (batch 2) and fake images
                 d_loss = model.loss_discriminator(recon, batch2)
                 disc_optimizer.zero_grad()
                 d_loss.backward()
 
-<<<<<<< HEAD
-            # Log batch-wise metrics to W&B
-            wandb.log({
-                "epoch": epoch + 1,
-                "batch_loss": loss.item(),
-                "reconstruction_loss": recon_loss.item(),
-                "kl_divergence": kld_loss.item(),
-                "grad_encoder": encoder_grad,
-                "grad_mu": mu_grad,
-                "grad_logvar": logvar_grad,
-                "grad_decoder": decoder_grad,
-            })
-                 
-        # Compute average losses
-        avg_train_loss = train_loss / len(train_loader)
-        avg_val_loss = validate_model(model, val_loader, device)
-        grad_encoder, grad_mu, grad_logvar, grad_decoder = get_gradients(model, mu, logvar)
-        
-        # Log epoch-wise metrics to W&B
-        print(f"Epoch [{epoch + 1}/{cfg.train.epochs}], Train Loss: {avg_train_loss:.4f}, Val Loss: {avg_val_loss:.4f}")
-        wandb.log({"epoch": epoch + 1, "epoch_train_loss": avg_train_loss, "epoch_val_loss": avg_val_loss,
-                    "grad_encoder": grad_encoder, "grad_mu": grad_mu, "grad_logvar": grad_logvar, "grad_decoder": grad_decoder})
-        
-        # Switch back to training mode for next epoch
-        model.train()
-
-    # Save model checkpoint
-    save_checkpoint(model, optimizer, epoch, avg_train_loss, avg_val_loss, cfg)
-=======
                 # Clip gradients for discriminator to prevent exploding gradients
                 clip_grad_norm_(model.discriminator.parameters(), max_norm=1.0)
                 disc_optimizer.step()
@@ -306,7 +196,6 @@
         # Save model checkpoint every 5 epochs and at the end
         if (epoch + 1) % 5 == 0 or epoch == cfg.train.epochs - 1:
             save_checkpoint(model, vae_optimizer, epoch, avg_train_loss, avg_val_loss, cfg)
->>>>>>> 9cb97957
 
 if __name__ == "__main__":
     train_model()