import torch
import torch.nn as nn
import torch.nn.functional as F
import math

class VAE(nn.Module):
    def __init__(self, in_channels=3, latent_dim=256):
        super().__init__()
        # Encoder: 4 conv layers
        # Input pictures are (B, C, H, W) = (B, 3, 68, 68)
        self.encoder = nn.Sequential(
<<<<<<< HEAD
            nn.Conv2d(input_channels, 32, kernel_size=5, stride=2, padding=2),
            nn.LeakyReLU(0.01),
            nn.Conv2d(32, 32, kernel_size=5, stride=2, padding=2),
            nn.LeakyReLU(0.01),
            nn.Conv2d(32, 32, kernel_size=5, stride=2, padding=2),
            nn.LeakyReLU(0.01),
            nn.Conv2d(32, 32, kernel_size=5, stride=2, padding=2),
            nn.LeakyReLU(0.01)
        )

        self.fc_mu = nn.Linear(32 * 5 * 5, latent_dim)
        self.fc_var = nn.Linear(32 * 5 * 5, latent_dim)
        self.decoder_input = nn.Linear(latent_dim, 32 * 5 * 5)

        self.decoder = nn.Sequential(
            nn.ConvTranspose2d(32, 32, kernel_size=5, stride=2, padding=2, output_padding=0),
            nn.LeakyReLU(0.01),
            nn.ConvTranspose2d(32, 32, kernel_size=5, stride=2, padding=2, output_padding=0),
            nn.LeakyReLU(0.01),
            nn.ConvTranspose2d(32, 32, kernel_size=5, stride=2, padding=2, output_padding=1),
            nn.LeakyReLU(0.01),
            nn.ConvTranspose2d(32, input_channels, kernel_size=5, stride=2, padding=2, output_padding=1),
=======
            nn.Conv2d(in_channels, 32, kernel_size=5, stride=2, padding=2), # 68x68 -> 34x34
            nn.LeakyReLU(0.01),
            nn.Conv2d(32, 32, kernel_size=5, stride=2, padding=2),          # 34x34 -> 17x17
            nn.LeakyReLU(0.01),
            nn.Conv2d(32, 32, kernel_size=5, stride=2, padding=2),          # 17x17 -> 9x9
            nn.LeakyReLU(0.01),
            nn.Conv2d(32, 32, kernel_size=5, stride=2, padding=2), # 9x9 -> 5x5
            nn.LeakyReLU(0.01),
            nn.Flatten()
        )
        self.fc_mu     = nn.Linear(32 * 5 * 5, latent_dim)
        self.fc_logvar = nn.Linear(32 * 5 * 5, latent_dim)
        # Decoder: linear + 4 transpose convs
        self.decoder_input = nn.Linear(latent_dim, 32 * 5 * 5)
        self.decoder = nn.Sequential(
            nn.Unflatten(1, (32, 5, 5)),
            nn.ConvTranspose2d(32, 32, kernel_size=5, stride=2, padding=2, output_padding=0), # 5x5 -> 9x9
            nn.LeakyReLU(0.01),
            nn.ConvTranspose2d(32, 32, kernel_size=5, stride=2, padding=2, output_padding=0), # 9x9 -> 17x17
            nn.LeakyReLU(0.01),
            nn.ConvTranspose2d(32, 32, kernel_size=5, stride=2, padding=2, output_padding=1), # 17x17 -> 34x34
            nn.LeakyReLU(0.01),
            nn.ConvTranspose2d(32, in_channels, kernel_size=5, stride=2, padding=2, output_padding=1), # 34x34 -> 68x68
>>>>>>> 9cb97957
            nn.Sigmoid()
        )

    def encode(self, x):
<<<<<<< HEAD
        x = self.encoder(x)
        x = torch.flatten(x, start_dim=1)
        mu = self.fc_mu(x)
        log_var = self.fc_var(x)
        return mu, log_var

    # Reparameterization trick
    def reparameterize(self, mu, log_var):
        std = torch.exp(0.5 * log_var)
=======
        h = self.encoder(x)    # (B, 32*5*5)
        mu     = self.fc_mu(h) # (B, latent_dim)
        logvar = torch.clamp(self.fc_logvar(h), -10.0, 10.0) # (B, latent_dim)
        return mu, logvar

    def reparameterize(self, mu, logvar):
        std = torch.exp(0.5 * logvar)
>>>>>>> 9cb97957
        eps = torch.randn_like(std)
        return mu + eps * std

    def decode(self, z):
<<<<<<< HEAD
        x = self.decoder_input(z)
        x = x.view(-1, 32, 5, 5)
        x = self.decoder(x)
        return x
=======
        return self.decoder(self.decoder_input(z))
>>>>>>> 9cb97957

    # Forward pass
    def forward(self, x):
<<<<<<< HEAD
        mu, log_var = self.encode(x)
        z = self.reparameterize(mu, log_var) # (B, D)
        x_recon = self.decode(z)             # (B, C, H, W)
        return x_recon, mu, log_var

    # Loss function
    def loss_function(self, x_recon, x, mu, logvar):
        # Reconstruction: multi-var Normal with sigma=1
        mse_term = 0.5 * ((x_recon - x) ** 2).view(x.size(0), -1).sum(dim=1)  # sum over C,H,W, (B,C,H,W) -flatten-> (B, D) -sum-> (B,)
        D = x[0].numel()
        const = 0.5 * D * math.log(2 * math.pi)  # log constant per sample
        recon_loss = (mse_term + const).mean()   # mean over batch (B,) + scaler -> (B,) + (B,) -mean-> scalar

        # KL divergence between q(z|x) and N(0, I)
        kl_per_sample = - 0.5 * torch.sum(1 + logvar - mu.pow(2) - logvar.exp(), dim=1) # sum over latent dim (B, D) -sum-> (B,)
        kl_loss = kl_per_sample.mean() # mean over batch (B,) -mean-> scalar

        total_loss = recon_loss + kl_loss

        return total_loss, recon_loss, kl_loss, 0, 0 # mean over batch (scalar, scalar), last two are placeholders for compatibility
=======
        mu, logvar = self.encode(x)
        z = self.reparameterize(mu, logvar)
        x_recon = self.decode(z)
        return x_recon, mu, logvar

    def loss_function(self, x_recon, x, mu, logvar):
        # Reconstruction: multi-var Normal with sigma=1
        mse_term = 0.5 * ((x_recon - x) ** 2).view(x.size(0), -1).sum(dim=1)  # sum over C,H,W, (B,C,H,W) -flatten-> (B, D) -sum-> (B,)
        D = x[0].numel()
        const = 0.5 * D * math.log(2 * math.pi)  # log constant per sample
        recon_loss = (mse_term + const).mean()   # mean over batch (B,) + scaler -> (B,) + (B,) -mean-> scalar

        # KL divergence between q(z|x) and N(0, I)
        kl_per_sample = 0.5 * torch.sum(mu.pow(2) + logvar.exp() - 1 - logvar, dim=1) # sum over latent dim (B, D) -sum-> (B,)
        kl_loss = kl_per_sample.mean() # mean over batch (B,) -mean-> scalar
>>>>>>> 9cb97957

        total_loss = recon_loss + kl_loss

        return total_loss, recon_loss, kl_loss, 0, 0 # mean over batch (scalar, scalar), last two are placeholders for compatibility

class BetaVAE(VAE):
    def __init__(self, in_channels=3, latent_dim=256, beta=1.0):
        super().__init__(in_channels, latent_dim)
        self.beta = beta

    def loss_function(self, x_recon, x, mu, logvar):
        _, recon_loss, kl_loss, _, _ = super().loss_function(x_recon, x, mu, logvar)
        total_loss = recon_loss + self.beta * kl_loss # beta scaling of KL divergence
        return total_loss, recon_loss, kl_loss, 0, 0  # last two are placeholders for compatibility

class VAEPlus(BetaVAE):
    def __init__(self, in_channels=3, latent_dim=256, beta=1.0, T=1, use_adverserial=True):
        super().__init__(in_channels, latent_dim, beta)
        self.T = T
        self.t = 0
        self.adv = use_adverserial
        if self.adv:
            self.discriminator = Discriminator(in_channels)
    
    # Increment each feat layers gamma value every t steps (t batches)
    def gamma(self, i: int):
        return min(max((self.t/self.T) - i, 0.0), 1.0) # From Lafarge2019

    def loss_function(self, x_recon, x, mu, logvar):
        _, recon_loss, kl_loss, _, _ = super().loss_function(x_recon, x, mu, logvar)

        if self.adv:
            adv_fm_loss_per_sample = torch.zeros(x.size(0), device=x.device)  # (B,)
            gamma_values = []

            # Freeze D
            self.discriminator.requires_grad_(False)

            _, feats_real = self.discriminator(x)
            _, feats_fake = self.discriminator(x_recon)

            # Unfreeze D
            self.discriminator.requires_grad_(True)
            
            for i, (real, fake) in enumerate(zip(feats_real, feats_fake)):
                g = self.gamma(i)
                gamma_values.append(g)
                # Per-sample feature loss
                mse = F.mse_loss(real, fake, reduction='none')  # (B, C, H, W)
                mse = 0.5 * mse.view(x.size(0), -1).sum(dim=1)  # (B,)
                
                # Apply gamma
                adv_fm_loss_per_sample += g * mse                    # scaler + (B,) -> (B,) + (B,) -sum-> (B,)

            adv_fm_loss = adv_fm_loss_per_sample.mean()              # mean over batch (B,) -mean-> scalar

            total_loss = recon_loss + self.beta * kl_loss + adv_fm_loss
        else:
            # Return the standard VAE loss
            adv_fm_loss = 0
            gamma_values = []

            total_loss = recon_loss + self.beta * kl_loss

        return total_loss, recon_loss, kl_loss, adv_fm_loss, gamma_values


    def loss_discriminator(self, x_recon, x):
        # Discriminator loss: binary cross-entropy between real and fake images
        real_logits, _ = self.discriminator(x)
        fake_logits, _ = self.discriminator(x_recon.detach())

        bce = F.binary_cross_entropy_with_logits
        target_real = torch.ones_like(real_logits)  # Label for real images = 1
        target_fake = torch.zeros_like(fake_logits) # Label for fake images = 0

        loss_real = bce(real_logits, target_real)
        loss_fake = bce(fake_logits, target_fake)
        return loss_real + loss_fake


# Based on: Lafarge et al., "Capturing Single-Cell Phenotypic Variation via Unsupervised Representation Learning" (2019)
class Discriminator(nn.Module):
    def __init__(self, in_channels=3):
        super().__init__()
        # Conv block 1
        self.conv1 = nn.Conv2d(in_channels, 32, kernel_size=5, stride=2, padding=2) # 68x68 -> 34x34
        # Conv block 2
        self.conv2 = nn.Conv2d(32, 32, kernel_size=5, stride=2, padding=2) # 34x34 -> 17x17
        # Conv block 3
        self.conv3 = nn.Conv2d(32, 32, kernel_size=5, stride=2, padding=2) # 17x17 -> 9x9
        # Conv block 4
        self.conv4 = nn.Conv2d(32, 64, kernel_size=5, stride=2, padding=2) # 9x9 -> 5x5
        
        # Final classifier conv → raw logit
        self.flatten = nn.Flatten()
        self.classifier = nn.Linear(64 * 5 * 5, 1)

    def forward(self, x):
        feature_maps = []
        # Block 1
        x1 = F.leaky_relu(self.conv1(x), 0.01)
        feature_maps.append(x1)
        # Block 2
        x2 = F.leaky_relu(self.conv2(x1), 0.01)
        feature_maps.append(x2)
        # Block 3
        x3 = F.leaky_relu(self.conv3(x2), 0.01)
        feature_maps.append(x3)
        # Block 4
        x4 = F.leaky_relu(self.conv4(x3), 0.01)
        feature_maps.append(x4)
        # Classifier
        x_flat = self.flatten(x4)
        logits = self.classifier(x_flat)
        return logits, feature_maps<|MERGE_RESOLUTION|>--- conflicted
+++ resolved
@@ -9,30 +9,6 @@
         # Encoder: 4 conv layers
         # Input pictures are (B, C, H, W) = (B, 3, 68, 68)
         self.encoder = nn.Sequential(
-<<<<<<< HEAD
-            nn.Conv2d(input_channels, 32, kernel_size=5, stride=2, padding=2),
-            nn.LeakyReLU(0.01),
-            nn.Conv2d(32, 32, kernel_size=5, stride=2, padding=2),
-            nn.LeakyReLU(0.01),
-            nn.Conv2d(32, 32, kernel_size=5, stride=2, padding=2),
-            nn.LeakyReLU(0.01),
-            nn.Conv2d(32, 32, kernel_size=5, stride=2, padding=2),
-            nn.LeakyReLU(0.01)
-        )
-
-        self.fc_mu = nn.Linear(32 * 5 * 5, latent_dim)
-        self.fc_var = nn.Linear(32 * 5 * 5, latent_dim)
-        self.decoder_input = nn.Linear(latent_dim, 32 * 5 * 5)
-
-        self.decoder = nn.Sequential(
-            nn.ConvTranspose2d(32, 32, kernel_size=5, stride=2, padding=2, output_padding=0),
-            nn.LeakyReLU(0.01),
-            nn.ConvTranspose2d(32, 32, kernel_size=5, stride=2, padding=2, output_padding=0),
-            nn.LeakyReLU(0.01),
-            nn.ConvTranspose2d(32, 32, kernel_size=5, stride=2, padding=2, output_padding=1),
-            nn.LeakyReLU(0.01),
-            nn.ConvTranspose2d(32, input_channels, kernel_size=5, stride=2, padding=2, output_padding=1),
-=======
             nn.Conv2d(in_channels, 32, kernel_size=5, stride=2, padding=2), # 68x68 -> 34x34
             nn.LeakyReLU(0.01),
             nn.Conv2d(32, 32, kernel_size=5, stride=2, padding=2),          # 34x34 -> 17x17
@@ -56,46 +32,26 @@
             nn.ConvTranspose2d(32, 32, kernel_size=5, stride=2, padding=2, output_padding=1), # 17x17 -> 34x34
             nn.LeakyReLU(0.01),
             nn.ConvTranspose2d(32, in_channels, kernel_size=5, stride=2, padding=2, output_padding=1), # 34x34 -> 68x68
->>>>>>> 9cb97957
             nn.Sigmoid()
         )
 
     def encode(self, x):
-<<<<<<< HEAD
-        x = self.encoder(x)
-        x = torch.flatten(x, start_dim=1)
-        mu = self.fc_mu(x)
-        log_var = self.fc_var(x)
-        return mu, log_var
-
-    # Reparameterization trick
-    def reparameterize(self, mu, log_var):
-        std = torch.exp(0.5 * log_var)
-=======
         h = self.encoder(x)    # (B, 32*5*5)
         mu     = self.fc_mu(h) # (B, latent_dim)
         logvar = torch.clamp(self.fc_logvar(h), -10.0, 10.0) # (B, latent_dim)
         return mu, logvar
 
-    def reparameterize(self, mu, logvar):
-        std = torch.exp(0.5 * logvar)
->>>>>>> 9cb97957
+    # Reparameterization trick
+    def reparameterize(self, mu, log_var):
+        std = torch.exp(0.5 * log_var)
         eps = torch.randn_like(std)
         return mu + eps * std
 
     def decode(self, z):
-<<<<<<< HEAD
-        x = self.decoder_input(z)
-        x = x.view(-1, 32, 5, 5)
-        x = self.decoder(x)
-        return x
-=======
         return self.decoder(self.decoder_input(z))
->>>>>>> 9cb97957
 
     # Forward pass
     def forward(self, x):
-<<<<<<< HEAD
         mu, log_var = self.encode(x)
         z = self.reparameterize(mu, log_var) # (B, D)
         x_recon = self.decode(z)             # (B, C, H, W)
@@ -116,27 +72,14 @@
         total_loss = recon_loss + kl_loss
 
         return total_loss, recon_loss, kl_loss, 0, 0 # mean over batch (scalar, scalar), last two are placeholders for compatibility
-=======
-        mu, logvar = self.encode(x)
-        z = self.reparameterize(mu, logvar)
-        x_recon = self.decode(z)
-        return x_recon, mu, logvar
 
-    def loss_function(self, x_recon, x, mu, logvar):
-        # Reconstruction: multi-var Normal with sigma=1
-        mse_term = 0.5 * ((x_recon - x) ** 2).view(x.size(0), -1).sum(dim=1)  # sum over C,H,W, (B,C,H,W) -flatten-> (B, D) -sum-> (B,)
-        D = x[0].numel()
-        const = 0.5 * D * math.log(2 * math.pi)  # log constant per sample
-        recon_loss = (mse_term + const).mean()   # mean over batch (B,) + scaler -> (B,) + (B,) -mean-> scalar
+    def sample(self, num_samples, current_device):
+        z = torch.randn(num_samples, self.fc_mu.out_features).to(current_device)
+        samples = self.decode(z)
+        return samples
 
-        # KL divergence between q(z|x) and N(0, I)
-        kl_per_sample = 0.5 * torch.sum(mu.pow(2) + logvar.exp() - 1 - logvar, dim=1) # sum over latent dim (B, D) -sum-> (B,)
-        kl_loss = kl_per_sample.mean() # mean over batch (B,) -mean-> scalar
->>>>>>> 9cb97957
-
-        total_loss = recon_loss + kl_loss
-
-        return total_loss, recon_loss, kl_loss, 0, 0 # mean over batch (scalar, scalar), last two are placeholders for compatibility
+    def generate(self, x):
+        return self.forward(x)[0]
 
 class BetaVAE(VAE):
     def __init__(self, in_channels=3, latent_dim=256, beta=1.0):
