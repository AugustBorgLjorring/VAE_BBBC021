import os
import torch
import argparse
import numpy as np
import matplotlib.pyplot as plt
from matplotlib.animation import FuncAnimation
from omegaconf import OmegaConf
from torchvision.utils import make_grid, save_image
from matplotlib.offsetbox import OffsetImage, AnnotationBbox

<<<<<<< HEAD
from vae_model import VAE, BetaVAE
from src.data_loading import load_data
=======
from vae_model import VAE, VAEPlus
from data_processing import load_data
>>>>>>> 9cb97957

os.environ["KMP_DUPLICATE_LIB_OK"] = "TRUE"
os.environ["LOKY_MAX_CPU_COUNT"] = "4"

class Visualizer:
    def __init__(self, checkpoint_path: str):
        self.ckpt = checkpoint_path
        ckpt_name = os.path.splitext(os.path.basename(checkpoint_path))[0]
        self.out_dir = os.path.join("experiments", "results", ckpt_name)
        os.makedirs(self.out_dir, exist_ok=True)

<<<<<<< HEAD
    def save_img(self, img: torch.Tensor, name: str):
        """Save a (C,H,W) or (B,C,H,W) tensor as PNG (grid if batch)."""
        out = os.path.join(self.out_dir, f"{name}.png")
        if img.ndim == 4:
            grid = make_grid(img, nrow=img.size(0)//2 or 1, pad_value=1)
            save_image(grid, out, normalize=True)
        else:
            save_image(img, out, normalize=True)
        print(f"  • Saved {out}")

    def save_gif(self, frames: torch.Tensor, name: str, interval=200):
        """frames: (T, C, H, W) tensor."""
        fig, ax = plt.subplots()
        ax.axis("off")
        im = ax.imshow(frames[0].permute(1,2,0).cpu().numpy())
        def update(i):
            im.set_array(frames[i].permute(1,2,0).cpu().numpy())
            return [im]
        anim = FuncAnimation(fig, update, frames=frames.size(0), interval=interval, blit=True)
        out = os.path.join(self.out_dir, f"{name}.gif")
        anim.save(out, writer="pillow", fps=1000//interval)
        plt.close(fig)
        print(f"  • Saved {out}")

def load_model_and_cfg(checkpoint_path: str):
    checkpoint = torch.load(checkpoint_path, map_location=torch.device('cpu'))
    
    cfg = OmegaConf.create(checkpoint['config'])  # Load config from checkpoint
    # Override bbbc021 train_path in the config if needed
    cfg.data.train_path = "C:/BBBC021/BBBC021_cleaned_preprocessed.h5"

    # Load the model architecture from the checkpoint
    if cfg['model']['name'] == "VAE":
        model = VAE(
            input_channels=cfg.model.input_channels,
            latent_dim=cfg.model.latent_dim
        )
    elif cfg['model']['name'] == "Beta_VAE":
        model = BetaVAE(
            input_channels=cfg.model.input_channels,
            latent_dim=cfg.model.latent_dim,
            beta=cfg.model.beta
        )
    else:
        raise ValueError(f"Unknown model type: {cfg.model.name}")

    model.load_state_dict(checkpoint['model_state_dict'])
=======
    # Load the trained model
    model = VAEPlus(
            input_channels=cfg.model.input_channels,
            latent_dim=cfg.model.latent_dim,
            beta=cfg.model.beta,
            feature_weight=cfg.model.feature_weight,
            slope=cfg.model.adv_schedule_slope
    )
    
    model_path = "experiments/models/vae_model_1743586908.pth"
    model.load_state_dict(torch.load(model_path, map_location=torch.device('cpu')))
>>>>>>> 9cb97957
    model.eval()
    
    return model, cfg

def do_reconstruct(model, data_loader, viz, num_images):
    x, _ = next(iter(data_loader))
    x = x[:num_images]
    with torch.no_grad():
        recon, _, _ = model(x)
    # stack originals on top of reconstructions
    pairs = torch.cat([x, recon], dim=0)
    viz.save_img(pairs, f"reconstructions_{num_images}")

def do_interpolate(model, data_loader, viz, idx1, idx2, steps):
    x, _ = next(iter(data_loader))
    img1, img2 = x[idx1:idx1+1], x[idx2:idx2+1]
    with torch.no_grad():
        mu1, _ = model.encode(img1)
        mu2, _ = model.encode(img2)
        base = model.decode(mu1)
        # rank dims by impact
        diffs = []
        for d in range(mu1.size(1)):
            temp = mu1.clone()
            temp[0,d] = mu2[0,d]
            diffs.append((d, ((model.decode(temp)-base)**2).mean().item()))
        order = [d for d,_ in sorted(diffs, key=lambda x: x[1], reverse=True)]
        # generate frames
        latent = mu1.clone()
        frames = []
        for d in order:
            for a in torch.linspace(latent[0,d], mu2[0,d], steps):
                latent[0,d] = a
                frames.append(model.decode(latent)[0])
        frames = torch.stack(frames, dim=0)  # (T,C,H,W)
    viz.save_gif(frames, f"interpolate_{idx1}_to_{idx2}")

def do_perturb(model, data_loader, viz, idx, n_rows, n_cols, sigma):
    x, _ = next(iter(data_loader))
    img = x[idx:idx+1]
    with torch.no_grad():
        mu, _ = model.encode(img)
        rand = torch.randn_like(mu)
        rand /= rand.norm()
        samples = [model.decode(mu + sigma*rand) for _ in range(n_rows*n_cols)]
    grid = torch.cat(samples, dim=0)
    viz.save_img(grid, f"perturb_{idx}")

def do_random(model, viz):
    with torch.no_grad():
<<<<<<< HEAD
        latent_dim = model.fc_mu.out_features
        latent = torch.randn(1, latent_dim)
        img = model.decode(latent)
    viz.save_img(img, "random_sample")

def do_tsne(model, data_loader, viz, num_samples):
    from sklearn.manifold import TSNE

    imgs = []
    for x_batch, _ in data_loader:
        imgs.append(x_batch)  
        if sum(b.size(0) for b in imgs) >= num_samples:
            break
    xs = torch.cat(imgs, dim=0)[:num_samples]
    print(f"Collected {xs.size(0)} images for t-SNE")

    with torch.no_grad():
        latents = torch.cat([model.encode(img.unsqueeze(0))[0] for img in xs], dim=0).cpu().numpy()
    coords = TSNE(n_components=2, random_state=0).fit_transform(latents)
    fig, ax = plt.subplots(figsize=(8,6))
    ax.axis("off")
    ax.scatter(coords[:,0], coords[:,1], alpha=0)

    for i, (x0,y0) in enumerate(coords):
        im = OffsetImage(xs[i].permute(1,2,0).cpu().numpy(), zoom=0.1)
        ab = AnnotationBbox(im, (x0, y0), frameon=False)
        ax.add_artist(ab)
    out = os.path.join(viz.out_dir, f"tsne_{num_samples}.png")
    fig.savefig(out, bbox_inches="tight", dpi=1200)
    plt.close(fig)
    print(f"  • Saved {out}")

def main():
    p = argparse.ArgumentParser(description="Evaluate a trained VAE checkpoint.")
    p.add_argument("--checkpoint", "-c", required=True, help="Path to .pth checkpoint")
    p.add_argument("--tasks", "-t", nargs="+",
                   choices=["recon","interp","perturb","random","tsne","all"],
                   default=["all"], help="Which tasks to run")
    p.add_argument("--num_images",   type=int, default=5,    help="for recon")
    p.add_argument("--interp_idx",   nargs=2,  type=int, default=[0,1], help="pair for interp")
    p.add_argument("--interp_steps", type=int, default=10,   help="steps per dim")
    p.add_argument("--perturb_idx",  type=int, default=0,    help="which image to perturb")
    p.add_argument("--perturb_rows", type=int, default=2,    help="grid rows")
    p.add_argument("--perturb_cols", type=int, default=10,   help="grid cols")
    p.add_argument("--perturb_sigma",type=float,default=0.1, help="noise scale")
    p.add_argument("--tsne_samples", type=int, default=100,   help="how many for t-SNE")
    args = p.parse_args()

    print("Loading model + config…")
    model, cfg = load_model_and_cfg(args.checkpoint)
    data_loader = load_data(cfg, split="test")
    viz = Visualizer(args.checkpoint)

    tasks = args.tasks
    if "all" in tasks or "recon" in tasks:
        print("reconstructing…")
        do_reconstruct(model, data_loader, viz, args.num_images)
    if "all" in tasks or "interp" in tasks:
        print("interpolating…")
        i1, i2 = args.interp_idx
        do_interpolate(model, data_loader, viz, i1, i2, args.interp_steps)
    if "all" in tasks or "perturb" in tasks:
        print("perturbing…")
        do_perturb(model, data_loader, viz,
                   args.perturb_idx,
                   args.perturb_rows,
                   args.perturb_cols,
                   args.perturb_sigma)
    if "all" in tasks or "random" in tasks:
        print("sampling random image…")
        do_random(model, viz)
    if "all" in tasks or "tsne" in tasks:
        print("computing t-SNE…")
        do_tsne(model, data_loader, viz, args.tsne_samples)
=======
        reconstructions, _, _ = model(images)

    # Convert tensors to numpy arrays for visualization
    images = images.permute(0, 2, 3, 1).numpy()  # (B, C, H, W) -> (B, H, W, C)
    reconstructions = reconstructions.permute(0, 2, 3, 1).numpy()

    # Plot the original and reconstructed images
    plt.figure(figsize=(10, 4))
    for i in range(num_images):
        # Original images
        plt.subplot(2, num_images, i + 1)
        plt.imshow(images[i])
        plt.axis("off")
        plt.title("Original")

        # Reconstructed images
        plt.subplot(2, num_images, i + 1 + num_images)
        plt.imshow(reconstructions[i])
        plt.axis("off")
        plt.title("Reconstructed")

    plt.tight_layout()
    # plt.show()
    # Save the plot in experiments/results
    plt.savefig("experiments/results/reconstructions2.png")
>>>>>>> 9cb97957

if __name__ == "__main__":
    main()<|MERGE_RESOLUTION|>--- conflicted
+++ resolved
@@ -8,13 +8,8 @@
 from torchvision.utils import make_grid, save_image
 from matplotlib.offsetbox import OffsetImage, AnnotationBbox
 
-<<<<<<< HEAD
-from vae_model import VAE, BetaVAE
+from vae_model import VAE, BetaVAE, VAEPlus
 from src.data_loading import load_data
-=======
-from vae_model import VAE, VAEPlus
-from data_processing import load_data
->>>>>>> 9cb97957
 
 os.environ["KMP_DUPLICATE_LIB_OK"] = "TRUE"
 os.environ["LOKY_MAX_CPU_COUNT"] = "4"
@@ -26,7 +21,6 @@
         self.out_dir = os.path.join("experiments", "results", ckpt_name)
         os.makedirs(self.out_dir, exist_ok=True)
 
-<<<<<<< HEAD
     def save_img(self, img: torch.Tensor, name: str):
         """Save a (C,H,W) or (B,C,H,W) tensor as PNG (grid if batch)."""
         out = os.path.join(self.out_dir, f"{name}.png")
@@ -74,19 +68,6 @@
         raise ValueError(f"Unknown model type: {cfg.model.name}")
 
     model.load_state_dict(checkpoint['model_state_dict'])
-=======
-    # Load the trained model
-    model = VAEPlus(
-            input_channels=cfg.model.input_channels,
-            latent_dim=cfg.model.latent_dim,
-            beta=cfg.model.beta,
-            feature_weight=cfg.model.feature_weight,
-            slope=cfg.model.adv_schedule_slope
-    )
-    
-    model_path = "experiments/models/vae_model_1743586908.pth"
-    model.load_state_dict(torch.load(model_path, map_location=torch.device('cpu')))
->>>>>>> 9cb97957
     model.eval()
     
     return model, cfg
@@ -137,7 +118,6 @@
 
 def do_random(model, viz):
     with torch.no_grad():
-<<<<<<< HEAD
         latent_dim = model.fc_mu.out_features
         latent = torch.randn(1, latent_dim)
         img = model.decode(latent)
@@ -212,33 +192,6 @@
     if "all" in tasks or "tsne" in tasks:
         print("computing t-SNE…")
         do_tsne(model, data_loader, viz, args.tsne_samples)
-=======
-        reconstructions, _, _ = model(images)
-
-    # Convert tensors to numpy arrays for visualization
-    images = images.permute(0, 2, 3, 1).numpy()  # (B, C, H, W) -> (B, H, W, C)
-    reconstructions = reconstructions.permute(0, 2, 3, 1).numpy()
-
-    # Plot the original and reconstructed images
-    plt.figure(figsize=(10, 4))
-    for i in range(num_images):
-        # Original images
-        plt.subplot(2, num_images, i + 1)
-        plt.imshow(images[i])
-        plt.axis("off")
-        plt.title("Original")
-
-        # Reconstructed images
-        plt.subplot(2, num_images, i + 1 + num_images)
-        plt.imshow(reconstructions[i])
-        plt.axis("off")
-        plt.title("Reconstructed")
-
-    plt.tight_layout()
-    # plt.show()
-    # Save the plot in experiments/results
-    plt.savefig("experiments/results/reconstructions2.png")
->>>>>>> 9cb97957
 
 if __name__ == "__main__":
     main()